--- conflicted
+++ resolved
@@ -8,12 +8,8 @@
     <PackageVersion Include="Akka.Cluster.Sharding" Version="1.5.4" />
     <PackageVersion Include="Akka.TestKit.Xunit2" Version="1.5.4" />
     <PackageVersion Include="FluentAssertions" Version="6.11.0" />
-<<<<<<< HEAD
     <PackageVersion Include="Grpc.Tools" Version="2.54.0" />
-    <PackageVersion Include="Polyfill" Version="1.18.0" />
-=======
     <PackageVersion Include="Polyfill" Version="1.21.0" />
->>>>>>> 77130630
   </ItemGroup>
   <!-- Test dependencies -->
   <ItemGroup>
